--- conflicted
+++ resolved
@@ -42,7 +42,6 @@
 	doc.Components = &[]cdx.Component{}
 	doc.Dependencies = &[]cdx.Dependency{}
 
-<<<<<<< HEAD
 	doc.Metadata.Component = s.root(ctx, bom)
 
 	err = s.componentsMaps(ctx, bom)
@@ -65,13 +64,7 @@
 func (s *SerializerCDX) componentsMaps(ctx context.Context, bom *sbom.Document) error {
 	state, _ := GetCDXState(ctx) // 2DO what should happen when no state is found?
 
-	for _, n := range bom.Nodes {
-=======
-	// Generate all components
-	components := map[string]*cdx.Component{}
-	refless := []*cdx.Component{}
 	for _, n := range bom.NodeList.Nodes {
->>>>>>> aedf76b2
 		comp := s.nodeToComponent(n)
 		if comp == nil {
 			// Error? Warn?
@@ -95,17 +88,11 @@
 func (s *SerializerCDX) root(ctx context.Context, bom *sbom.Document) *cdx.Component {
 	var rootComp *cdx.Component
 	// First, assign the top level nodes
-<<<<<<< HEAD
 	state, _ := GetCDXState(ctx) // 2DO what should happen when no state is found?
 
 	// 2DO Use GetRootNodes() https://github.com/bom-squad/protobom/pull/20
-	if bom.RootElements != nil && len(bom.RootElements) > 0 {
-		for _, id := range bom.RootElements {
-=======
 	if bom.NodeList.RootElements != nil && len(bom.NodeList.RootElements) > 0 {
 		for _, id := range bom.NodeList.RootElements {
-			rootDict[id] = struct{}{}
->>>>>>> aedf76b2
 			// Search for the node and add it
 			for _, n := range bom.NodeList.Nodes {
 				if n.Id == id {
@@ -120,7 +107,6 @@
 		}
 	}
 
-<<<<<<< HEAD
 	return rootComp
 }
 
@@ -130,14 +116,8 @@
 	var dependencies []cdx.Dependency
 	state, _ := GetCDXState(ctx) // 2DO what should happen when no state is found?
 
-	for _, e := range bom.Edges {
+	for _, e := range bom.NodeList.Edges {
 		if _, ok := state.addedDict[e.From]; ok {
-=======
-	// Next up. Let's navigate the SBOM graph and translate it to the CDX simpler
-	// tree or to the dependency graph
-	for _, e := range bom.NodeList.Edges {
-		if _, ok := addedDict[e.From]; ok {
->>>>>>> aedf76b2
 			continue
 		}
 
